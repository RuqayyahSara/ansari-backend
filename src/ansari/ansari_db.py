import inspect
import json
import logging
import re
from contextlib import contextmanager
from datetime import datetime, timedelta, timezone
from typing import Iterable, Literal, Optional, Tuple, Union

import bcrypt
import jwt
import psycopg2
import psycopg2.pool
from fastapi import HTTPException, Request
from jwt import ExpiredSignatureError, InvalidTokenError

from ansari.ansari_logger import get_logger
from ansari.config import Settings, get_settings

logger = get_logger("DEBUG")


class MessageLogger:
    """A simplified interface to AnsariDB so that we can log messages
    without having to share details about the user_id and the thread_id
    """

    def __init__(self, db: "AnsariDB", user_id: int, thread_id: int, to_whatsapp: bool = False) -> None:
        self.user_id = user_id
        self.thread_id = thread_id
        self.to_whatsapp = to_whatsapp
        logger.debug(f"DB is {db}")
        self.db = db

    def log(self, role: str, content: str, tool_name: str = None, tool_details: dict[str, dict] = None) -> None:
        if not self.to_whatsapp:
            self.db.append_message(self.user_id, self.thread_id, role, content, tool_name, tool_details)
        else:
            self.db.append_message_whatsapp(
                self.user_id,
                self.thread_id,
                {"role": role, "content": content, "tool_name": tool_name, "tool_details": tool_details},
            )


class AnsariDB:
    """Handles all database interactions."""

    def __init__(self, settings: Settings) -> None:
        self.db_url = str(settings.DATABASE_URL)
        self.token_secret_key = settings.SECRET_KEY.get_secret_value()
        self.ALGORITHM = settings.ALGORITHM
        self.ENCODING = settings.ENCODING
        self.db_connection_pool = psycopg2.pool.SimpleConnectionPool(
            minconn=1,
            maxconn=10,
            dsn=str(settings.DATABASE_URL),
        )

    @contextmanager
    def get_connection(self):
        conn = self.db_connection_pool.getconn()
        try:
            yield conn
        finally:
            self.db_connection_pool.putconn(conn)

    def hash_password(self, password):
        # Hash a password with a randomly-generated salt
        hashed = bcrypt.hashpw(password.encode(), bcrypt.gensalt())

        # Return the hashed password
        return hashed.decode(self.ENCODING)

    def check_password(self, password, hashed):
        # Check if the provided password matches the hash
        return bcrypt.checkpw(password.encode(), hashed.encode(self.ENCODING))

    def generate_token(self, user_id, token_type="access", expiry_hours=1):
        """Generate a new token for the user. There are three types of tokens:
        - access: This is a token that is used to authenticate the user.
        - refresh: This is a token that is used to extend the user session when the access token expires.
        - reset: This is a token that is used to reset the user's password.
        """
        if token_type not in ["access", "reset", "refresh"]:
            raise ValueError("Invalid token type")
        payload = {
            "user_id": user_id,
            "type": token_type,
            "exp": datetime.now(timezone.utc) + timedelta(hours=expiry_hours),
        }
        return jwt.encode(payload, self.token_secret_key, algorithm=self.ALGORITHM)

    def decode_token(self, token: str) -> dict[str, str]:
        try:
            return jwt.decode(token, self.token_secret_key, algorithms=[self.ALGORITHM])
        except ExpiredSignatureError:
            raise HTTPException(status_code=401, detail="Token has expired")
        except InvalidTokenError as e:
            raise HTTPException(status_code=401, detail=f"Invalid token: {e}")
        except Exception:
            logger.exception("Unexpected error during token decoding")
            raise HTTPException(
                status_code=401,
                detail="Could not validate credentials",
            )

    def _get_token_from_request(self, request: Request) -> str:
        try:
            auth_header = request.headers.get("Authorization", "")
            if not auth_header.startswith("Bearer "):
                raise HTTPException(
                    status_code=401,
                    detail="Invalid authorization header format",
                )
            return auth_header.split(" ")[1]
        except IndexError:
            raise HTTPException(
                status_code=401,
                detail="Authorization header is malformed",
            )

    def _execute_query(
        self,
        query: Union[str, list[str]],
        params: Union[tuple, list[tuple]],
        which_fetch: Union[Literal["one", "all"], list[Literal["one", "all"]]] = "",
        commit_after: Literal["each", "all"] = "each",
    ) -> list[Optional[any]]:
        """
        Executes one or more SQL queries with the provided parameters and fetch types.

        Args:
            query (Union[str, List[str]]): A single SQL query string or a list of SQL query strings.
            params (Union[tuple, List[tuple]]): A single tuple of parameters or a list of tuples of parameters.
            which_fetch (Union[Literal["one", "all"], List[Literal["one", "all"]]]):
                A single fetch type or a list of fetch types. Each fetch type can be:
                - "one": Fetch one row.
                - "all": Fetch all rows.
                - Any other value: Do not fetch any rows.
            commit_after (Literal["each", "all"]): Whether to commit the transaction after each query is executed,
                or only after all of them are executed.

        Returns:
            List[Optional[Any]]:
                - When single or multiple queries are executed:
                    - Returns a list of results, where each "result" is:
                        - A single result if which_fetch is "one".
                        - A list of results if which_fetch is "all".
                        - Else, returns None.

            Note: the word "result" means a row in the DB,
                which could be a tuple if more than 1 column is selected in the query.

        Raises:
            ValueError: If an invalid fetch type is provided.
        """
        # If query is a single string, we assume that params and which_fetch are also non-list values
        if isinstance(query, str):
            query = [query]
            params = [params]
            which_fetch = [which_fetch]
        # else, we assume that params and which_fetch are lists of the same length
        # and do a list-conversion just in case they are strings
        else:
            if isinstance(params, str):
                params = [params] * len(query)
            if isinstance(which_fetch, str):
                which_fetch = [which_fetch] * len(query)

        caller_function_name = inspect.stack()[1].function
        logger.debug(f"Running DB function: {caller_function_name}()")

        results = []
        with self.get_connection() as conn:
            with conn.cursor() as cur:
                for q, p, wf in zip(query, params, which_fetch):
                    cur.execute(q, p)
                    result = None
                    if wf.lower() == "one":
                        result = cur.fetchone()
                    elif wf.lower() == "all":
                        result = cur.fetchall()

                    # Remove possible SQL comments at the start of the q variable
                    q = re.sub(r"^\s*--.*\n|^\s*---.*\n", "", q, flags=re.MULTILINE)

                    if not q.strip().lower().startswith("select") and commit_after.lower() == "each":
                        conn.commit()

                    results.append(result)

                if commit_after.lower() == "all":
                    conn.commit()

        # Return a list when 1 or more queries are executed \
        # (or a list of a single None if it was a non-fetch query)
        return results

    def _validate_token_in_db(self, user_id: str, token: str, table: str) -> bool:
        try:
            select_cmd = f"SELECT user_id FROM {table} WHERE user_id = %s AND token = %s;"
            # Note: the "[0]" is added here because `select_cmd` is not a list
            result = self._execute_query(select_cmd, (user_id, token), "one")[0]
            return result is not None
        except Exception:
            logger.exception("Database error during token validation")
            raise HTTPException(status_code=500, detail="Internal server error")

    def validate_token(self, request: Request) -> dict[str, str]:
        token = self._get_token_from_request(request)
        logger.info(f"Token is {token}")
        payload = self.decode_token(token)
        logger.info(f"Payload is {payload}")

        token_type = payload.get("type")
        if token_type not in ["access", "refresh"]:
            raise HTTPException(status_code=401, detail="Invalid token type")

        table_map = {
            "access": "access_tokens",
            "refresh": "refresh_tokens",
        }
        db_table = table_map[token_type]

        if not self._validate_token_in_db(payload["user_id"], token, db_table):
            logger.warning("Could not find token in database.")
            raise HTTPException(
                status_code=401,
                detail="Could not validate credentials",
            )

        return payload

    def validate_reset_token(self, token: str) -> dict[str, str]:
        logger.info(f"Token is {token}")
        payload = self.decode_token(token)

        if payload.get("type") != "reset":
            raise HTTPException(status_code=401, detail="Token is not a reset token")

        if not self._validate_token_in_db(payload["user_id"], token, "reset_tokens"):
            raise HTTPException(status_code=401, detail="Unknown user or token")

        logger.info(f"Payload is {payload}")
        return payload

    def register(self, email, first_name, last_name, password_hash):
        try:
            normalized_email = email.strip().lower()
            insert_cmd = """INSERT INTO users (email, password_hash, first_name, last_name) values (%s, %s, %s, %s);"""
            self._execute_query(insert_cmd, (normalized_email, password_hash, first_name, last_name))
            return {"status": "success"}
        except Exception as e:
            logger.warning(f"Warning (possible error): {e}")
            return {"status": "failure", "error": str(e)}

    def register_whatsapp(self, phone_num: str, db_cols_to_vals: dict) -> dict:
        """
        Registers a WhatsApp user in the users_whatsapp table.

        Args:
            phone_num (str): The phone number of the user.
            db_cols_to_vals (dict): A dictionary where keys are column names of the users_whatsapp table
                                    and values are the corresponding values to be inserted.
                                    Column names can be checked from the users_whatsapp DB table.

        Returns:
            dict: A dictionary with the status of the operation.

        Raises:
            ValueError: If no fields are provided to insert.
        """
        try:
            # Add phone_num to the dictionary
            db_cols_to_vals["phone_num"] = phone_num

            # Construct the SQL INSERT statement dynamically based on the provided dictionary
            columns = ", ".join(db_cols_to_vals.keys())
            placeholders = ", ".join(["%s"] * len(db_cols_to_vals))
            insert_cmd = f"INSERT INTO users_whatsapp ({columns}) VALUES ({placeholders});"

            self._execute_query(insert_cmd, tuple(db_cols_to_vals.values()))

            return {"status": "success"}
        except Exception as e:
            logger.warning(f"Warning (possible error): {e}")
            return {"status": "failure", "error": str(e)}

    def account_exists(self, email):
        try:
            normalized_email = email.strip().lower()
            select_cmd = """SELECT id FROM users WHERE email = %s;"""
            result = self._execute_query(select_cmd, (normalized_email,), "one")[0]
            return result is not None
        except Exception as e:
            logger.warning(f"Warning (possible error): {e}")
            return False

    def account_exists_whatsapp(self, phone_num):
        try:
            select_cmd = """SELECT id FROM users_whatsapp WHERE phone_num = %s;"""
            result = self._execute_query(select_cmd, (phone_num,), "one")[0]
            return result is not None
        except Exception as e:
            logger.warning(f"Warning (possible error): {e}")
            return False

    def save_access_token(self, user_id, token):
        try:
            insert_cmd = "INSERT INTO access_tokens (user_id, token) VALUES (%s, %s) RETURNING id;"
            result = self._execute_query(insert_cmd, (user_id, token), "one")[0]
            inserted_id = result[0] if result else None
            return {
                "status": "success",
                "token": token,
                "token_db_id": inserted_id,
            }
        except Exception as e:
            logger.warning(f"Warning (possible error): {e}")
            return {"status": "failure", "error": str(e)}

    def save_refresh_token(self, user_id, token, access_token_id):
        try:
            insert_cmd = "INSERT INTO refresh_tokens (user_id, token, access_token_id) VALUES (%s, %s, %s);"
            self._execute_query(insert_cmd, (user_id, token, access_token_id))
            return {"status": "success", "token": token}
        except Exception as e:
            logger.warning(f"Warning (possible error): {e}")
            return {"status": "failure", "error": str(e)}

    def save_reset_token(self, user_id, token):
        try:
            insert_cmd = (
                "INSERT INTO reset_tokens (user_id, token) "
                + "VALUES (%s, %s) ON CONFLICT (user_id) DO UPDATE SET token = %s;"
            )
            self._execute_query(insert_cmd, (user_id, token, token))
            return {"status": "success", "token": token}
        except Exception as e:
            logger.warning(f"Warning (possible error): {e}")
            return {"status": "failure", "error": str(e)}

    def retrieve_user_info(self, email):
        try:
            normalized_email = email.strip().lower()
            select_cmd = "SELECT id, password_hash, first_name, last_name FROM users WHERE email = %s;"
            result = self._execute_query(select_cmd, (normalized_email,), "one")[0]
            if result:
                user_id, existing_hash, first_name, last_name = result
                return user_id, existing_hash, first_name, last_name
            return None, None, None, None
        except Exception as e:
            logger.warning(f"Warning (possible error): {e}")
            return None, None, None, None

    def retrieve_user_info_whatsapp(self, phone_num: str, db_cols: Union[list, str]) -> Optional[Tuple]:
        """
        Retrieves user information from the users_whatsapp table.

        Args:
            phone_num (str): The phone number of the user.
            db_cols (Union[list, str]): A (list of) column name(s) to be retrieved from the users_whatsapp table.
                        Column names can be checked from the users_whatsapp DB table.

        Returns:
            Optional[Union[Tuple, Any]]: A tuple containing the requested fields if
                        multiple columns are requested (i.e., len(db_cols) >= 2),
                        or a single value if only one column is requested,
                        or None if no user is found.

        Raises:
            ValueError: If 'phone_num' is not included in db_cols.
            Exception: If an error occurs during the database query.
        """
        if isinstance(db_cols, str):
            db_cols = [db_cols]

        if not db_cols:
            raise ValueError("At least one field must be provided to retrieve.")

        try:
            # Construct the SELECT statement based on the provided list of columns
            select_cmd = f"SELECT {', '.join(db_cols)} FROM users_whatsapp WHERE phone_num = %s;"
            result = self._execute_query(select_cmd, (phone_num,), "one")[0]
            if result:
                return result
            return None
        except Exception as e:
            logger.warning(f"Warning (possible error): {e}")
            return None

    def add_feedback(self, user_id, thread_id, message_id, feedback_class, comment):
        try:
            insert_cmd = (
                "INSERT INTO feedback (user_id, thread_id, message_id, class, comment)" + " VALUES (%s, %s, %s, %s, %s);"
            )
            self._execute_query(insert_cmd, (user_id, thread_id, message_id, feedback_class, comment))
            return {"status": "success"}
        except Exception as e:
            logger.warning(f"Warning (possible error): {e}")
            return {"status": "failure", "error": str(e)}

    def create_thread(self, user_id):
        try:
            insert_cmd = """INSERT INTO threads (user_id) values (%s) RETURNING id;"""
            result = self._execute_query(insert_cmd, (user_id,), "one")[0]
            inserted_id = result[0] if result else None
            return {"status": "success", "thread_id": inserted_id}
        except Exception as e:
            logger.warning(f"Warning (possible error): {e}")
            return {"status": "failure", "error": str(e)}

    def create_thread_whatsapp(self, user_id_whatsapp: int, thread_name: str) -> str:
        """
        Creates a new thread for a given WhatsApp user ID.

        Args:
            user_id_whatsapp (int): The ID of the WhatsApp user.
            thread_name (str): The name of the thread.

        Returns:
            str: The UUID of the newly created thread.
        """
        try:
            insert_cmd = """
            INSERT INTO threads_whatsapp (user_id_whatsapp, name)
            VALUES (%s, %s)
            RETURNING id;
            """
            result = self._execute_query(insert_cmd, (user_id_whatsapp, thread_name), "one")[0]
            return result[0] if result else None
        except Exception as e:
            logger.warning(f"Warning (possible error): {e}")
            return None

    def get_all_threads(self, user_id):
        try:
            select_cmd = """SELECT id, name, updated_at FROM threads WHERE user_id = %s;"""
            result = self._execute_query(select_cmd, (user_id,), "all")[0]
            return [{"thread_id": x[0], "thread_name": x[1], "updated_at": x[2]} for x in result] if result else []
        except Exception as e:
            logger.warning(f"Warning (possible error): {e}")
            return []

    def set_thread_name(self, thread_id, user_id, thread_name):
        try:
            insert_cmd = (
                "INSERT INTO threads (id, user_id, name) " + "VALUES (%s, %s, %s) ON CONFLICT (id) DO UPDATE SET name = %s;"
            )
            self._execute_query(
                insert_cmd,
                (
                    thread_id,
                    user_id,
                    thread_name[: get_settings().MAX_THREAD_NAME_LENGTH],
                    thread_name[: get_settings().MAX_THREAD_NAME_LENGTH],
                ),
            )
            return {"status": "success"}
        except Exception as e:
            logger.warning(f"Warning (possible error): {e}")
            return {"status": "failure", "error": str(e)}

    def append_message(self, user_id, thread_id, role, content, tool_name=None, tool_details=None):
        try:
            insert_cmd = (
                "INSERT INTO messages (thread_id, user_id, role, content, tool_name, tool_details) "
                + "VALUES (%s, %s, %s, %s, %s, %s);"
            )

            if tool_details:
                tool_details = json.dumps(tool_details)

            params_1 = (thread_id, user_id, role, content, tool_name, tool_details)

            # Appending a message should update the thread's updated_at field.
            update_cmd = "UPDATE threads SET updated_at = now() WHERE id = %s AND user_id = %s;"
            params_2 = (thread_id, user_id)

            self._execute_query([insert_cmd, update_cmd], [params_1, params_2], commit_after="all")

            return {"status": "success"}
        except Exception as e:
            logger.warning(f"Warning (possible error): {e}")
            return {"status": "failure", "error": str(e)}

    def append_message_whatsapp(self, user_id_whatsapp: int, thread_id: int, db_cols_to_vals: dict) -> dict:
        """
        Appends a message to the messages_whatsapp table.

        Args:
            user_id_whatsapp (int): The ID of the WhatsApp user.
            thread_id (int): The ID of the thread.
            db_cols_to_vals (dict): A dictionary where keys are column names of the `messages_whatsapp` DB table
                                    and values are the corresponding values to be inserted.

        Returns:
            dict: A dictionary with the status of the operation.

        Raises:
            ValueError: If no fields are provided to insert.
        """
        try:
            # Add user_id_whatsapp to the dictionary
            db_cols_to_vals["user_id_whatsapp"] = user_id_whatsapp

            # Construct the SQL INSERT statement dynamically based on the provided dictionary
            columns = ", ".join(db_cols_to_vals.keys())
            placeholders = ", ".join(["%s"] * len(db_cols_to_vals))
            insert_cmd = f"INSERT INTO messages_whatsapp (thread_id, {columns}) VALUES (%s, {placeholders});"

            if "tool_details" in db_cols_to_vals and db_cols_to_vals["tool_details"]:
                db_cols_to_vals["tool_details"] = json.dumps(db_cols_to_vals["tool_details"])

            params_1 = (thread_id, *db_cols_to_vals.values())

            # Appending a message should update the thread's updated_at field.
            update_cmd = "UPDATE threads_whatsapp SET updated_at = now() WHERE id = %s AND user_id_whatsapp = %s;"
            params_2 = (thread_id, user_id_whatsapp)

            self._execute_query([insert_cmd, update_cmd], [params_1, params_2], commit_after="all")

            return {"status": "success"}
        except Exception as e:
            logger.warning(f"Warning (possible error): {e}")
            return {"status": "failure", "error": str(e)}

    def get_thread(self, thread_id, user_id):
        """Get all messages in a thread.
        This version is designed to be used by humans. In particular,
        tool messages are not included.
        """
        try:
            select_cmd_1 = (
                "SELECT id, role, content FROM messages " + "WHERE thread_id = %s AND user_id = %s ORDER BY updated_at;"
            )
            select_cmd_2 = "SELECT name FROM threads WHERE id = %s AND user_id = %s;"
            params = (thread_id, user_id)

            # Note: we don't add "[0]" here since the first arg. below is a list
            result, thread_name_result = self._execute_query([select_cmd_1, select_cmd_2], [params, params], ["all", "one"])

            if not thread_name_result:
                raise HTTPException(
                    status_code=401,
                    detail="Incorrect user_id or thread_id.",
                )
            thread_name = thread_name_result[0]
            retval = {
                "thread_name": thread_name,
                "messages": [self.convert_message(x) for x in result if x[1] != "tool"],
            }
            return retval
        except Exception as e:
            logger.warning(f"Warning (possible error): {e}")
            return {}

    def get_thread_llm(self, thread_id, user_id):
        """Retrieve all the messages in a thread. This
        is designed for feeding to an LLM, since it includes tool return values.
        """
        try:
            # We need to check user_id to make sure that the user has access to the thread.
            select_cmd_1 = (
                "SELECT role, content, tool_details FROM messages "
                + "WHERE thread_id = %s AND user_id = %s ORDER BY timestamp;"
            )
            select_cmd_2 = """SELECT name FROM threads WHERE id = %s AND user_id = %s;"""
            params = (thread_id, user_id)

            result, thread_name_result = self._execute_query([select_cmd_1, select_cmd_2], [params, params], ["all", "one"])

            if not thread_name_result:
                raise HTTPException(
                    status_code=401,
                    detail="Incorrect user_id or thread_id.",
                )

            # Now convert the messages to be in the format that the LLM expects
            thread_name = thread_name_result[0]
            msgs = []
            for db_row in result:
                msgs.extend(self.convert_message_llm(db_row))

            # Wrap the messages in a history object bundled with its thread name
            history = {
                "thread_name": thread_name,
                "messages": msgs,
            }

            return history

        except Exception as e:
            logger.warning(f"Warning (possible error): {e}")
            return {}

    def get_thread_llm_whatsapp(self, thread_id: str, user_id_whatsapp: int) -> list[dict]:
        """
        Retrieves the message history for a given WhatsApp thread.
        This is designed for feeding to an LLM, since it includes tool return values.

        Args:
            thread_id (str): The UUID of the thread.
            user_id_whatsapp (int): The ID of the WhatsApp user.

        Returns:
            list[dict]: A list of dictionaries representing the message history.
        """
        try:
            select_cmd = """
<<<<<<< HEAD
            SELECT role, content, tool_name 
            FROM messages_whatsapp 
=======
            SELECT role, content, function_name
            FROM messages_whatsapp
>>>>>>> 1881a7f7
            WHERE thread_id = %s AND user_id_whatsapp = %s
            ORDER BY timestamp;
            """
            result = self._execute_query(select_cmd, (thread_id, user_id_whatsapp), "all")[0]
            return (
                [{"role": x[0], "content": x[1], "name": x[2]} if x[2] else {"role": x[0], "content": x[1]} for x in result]
                if result
                else []
            )
        except Exception as e:
            logger.warning(f"Warning (possible error): {e}")
            return []

    def get_last_message_time_whatsapp(self, user_id_whatsapp: int) -> tuple[Optional[str], Optional[datetime]]:
        """
        Retrieves the thread ID and the last message time for the latest updated thread of a WhatsApp user.

        Args:
            user_id_whatsapp (int): The ID of the WhatsApp user.

        Returns:
            tuple[Optional[str], Optional[datetime]]: A tuple containing the thread ID and the last message time.
                                                    Returns (None, None) if no threads are found.
        """
        try:
            select_cmd = """
            SELECT id, updated_at
            FROM threads_whatsapp
            WHERE user_id_whatsapp = %s
            ORDER BY updated_at DESC
            LIMIT 1;
            """
            result = self._execute_query(select_cmd, (user_id_whatsapp,), "one")[0]
            if result:
                return result[0], result[1]
            return None, None
        except Exception as e:
            logger.warning(f"Warning (possible error): {e}")
            return None, None

    def snapshot_thread(self, thread_id, user_id):
        """Snapshot a thread at the current time and make it
        shareable with another user.
        Returns: a uuid representing the thread.
        """
        try:
            # First we retrieve the thread.
            thread = self.get_thread(thread_id, user_id)
            logger.info(f"Thread is {json.dumps(thread)}")
            # Now we create a new thread
            insert_cmd = """INSERT INTO share (content) values (%s) RETURNING id;"""
            thread_as_json = json.dumps(thread)
            result = self._execute_query(insert_cmd, (thread_as_json,), "one")[0]
            logger.info(f"Result is {result}")
            return result[0] if result else None
        except Exception as e:
            logger.warning(f"Warning (possible error): {e}")
            return {"status": "failure", "error": str(e)}

    def get_snapshot(self, share_uuid):
        """Retrieve a snapshot of a thread."""
        try:
            select_cmd = """SELECT content FROM share WHERE id = %s;"""
            result = self._execute_query(select_cmd, (share_uuid,), "one")[0]
            if result:
                # Deserialize json string
                return json.loads(result[0])
            return {}
        except Exception as e:
            logger.warning(f"Warning (possible error): {e}")
            return {}

    def delete_thread(self, thread_id, user_id):
        try:
            # We need to ensure that the user_id has access to the thread.
            # We must delete the messages associated with the thread first.
            delete_cmd_1 = """DELETE FROM messages WHERE thread_id = %s and user_id = %s;"""
            delete_cmd_2 = """DELETE FROM threads WHERE id = %s AND user_id = %s;"""
            params = (thread_id, user_id)
            self._execute_query([delete_cmd_1, delete_cmd_2], [params, params])
            return {"status": "success"}
        except Exception as e:
            logger.warning(f"Warning (possible error): {e}")
            return {"status": "failure", "error": str(e)}

    def delete_access_refresh_tokens_pair(self, refresh_token):
        """Deletes the access and refresh token pair associated with the given refresh token.

        Args:
            refresh_token (str): The refresh token to delete.

        Raises:
            HTTPException:
                - 401 if the refresh token is incorrect or doesn't exist.
                - 500 if there is an internal server error during the deletion process.

        """
        try:
            # Retrieve the associated access_token_id
            select_cmd = """SELECT access_token_id FROM refresh_tokens WHERE token = %s;"""
            result = self._execute_query(select_cmd, (refresh_token,), "one")[0]
            if result is None:
                raise HTTPException(
                    status_code=401,
                    detail="Couldn't find refresh_token in the database.",
                )
            access_token_id = result[0]

            # Delete the access token; the refresh token will auto-delete via its foreign key constraint.
            delete_cmd = """DELETE FROM access_tokens WHERE id = %s;"""
            self._execute_query(delete_cmd, (access_token_id,))
            return {"status": "success"}
        except psycopg2.Error as e:
            logging.critical(f"Error: {e}")
            raise HTTPException(status_code=500, detail="Database error")

    def delete_access_token(self, user_id, token):
        try:
            delete_cmd = """DELETE FROM access_tokens WHERE user_id = %s AND token = %s;"""
            self._execute_query(delete_cmd, (user_id, token))
            return {"status": "success"}
        except Exception as e:
            logger.warning(f"Warning (possible error): {e}")
            return {"status": "failure", "error": str(e)}

    def logout(self, user_id, token):
        try:
            for db_table in ["access_tokens", "refresh_tokens"]:
                delete_cmd = f"""DELETE FROM {db_table} WHERE user_id = %s AND token = %s;"""
                self._execute_query(delete_cmd, (user_id, token))
            return {"status": "success"}
        except Exception as e:
            logger.warning(f"Warning (possible error): {e}")
            return {"status": "failure", "error": str(e)}

    def set_pref(self, user_id, key, value):
        insert_cmd = (
            "INSERT INTO preferences (user_id, pref_key, pref_value) "
            + "VALUES (%s, %s, %s) ON CONFLICT (user_id, pref_key) DO UPDATE SET pref_value = %s;"
        )
        self._execute_query(insert_cmd, (user_id, key, value, value))
        return {"status": "success"}

    def get_prefs(self, user_id):
        select_cmd = """SELECT pref_key, pref_value FROM preferences WHERE user_id = %s;"""
        result = self._execute_query(select_cmd, (user_id,), "all")[0]
        retval = {}
        for x in result:
            retval[x[0]] = x[1]
        return retval

    def update_password(self, user_id, new_password_hash):
        try:
            update_cmd = """UPDATE users SET password_hash = %s WHERE id = %s;"""
            self._execute_query(update_cmd, (new_password_hash, user_id))
            return {"status": "success"}
        except Exception as e:
            logger.warning(f"Warning (possible error): {e}")
            return {"status": "failure", "error": str(e)}

    def update_user_whatsapp(self, phone_num: str, db_cols_to_vals: dict) -> dict:
        """
        Updates user information in the users_whatsapp table.

        Args:
            phone_num (str): The phone number of the user to identify the record to update.
            db_cols_to_vals (dict): A dictionary where keys are column names of the users_whatsapp table
                                    and values are the corresponding values to be updated.
                                    Column names can be checked from the users_whatsapp DB table.

        Returns:
            dict: A dictionary with the status of the operation.

        Raises:
            ValueError: If no fields are provided to update.
        """
        try:
            # Construct the SQL UPDATE statement dynamically based on the provided dictionary
            fields = list(db_cols_to_vals.keys())
            if not fields:
                raise ValueError("At least one field must be provided to update.")
            set_clause = ", ".join([f"{key} = %s" for key in fields])
            update_cmd = f"UPDATE users_whatsapp SET {set_clause} WHERE phone_num = %s;"

            # Execute the query with the values and the original phone_num
            self._execute_query(update_cmd, (*db_cols_to_vals.values(), phone_num))

            return {"status": "success"}
        except Exception as e:
            logger.warning(f"Warning (possible error): {e}")
            return {"status": "failure", "error": str(e)}

    def convert_message(self, msg: Iterable[str]) -> dict:
        return {"id": msg[0], "role": msg[1], "content": msg[2]}

    def convert_message_llm(self, msg: Iterable[str]) -> list[dict]:
        if len(msg) >= 3 and msg[2]:
            tool_details = msg[2]
            internal_msg = tool_details["internal_message"]
            tool_msg = tool_details["tool_message"]
            return [internal_msg, tool_msg]

        return [{"role": msg[0], "content": msg[1]}]

    def store_quran_answer(
        self,
        surah: int,
        ayah: int,
        question: str,
        ansari_answer: str,
    ):
        insert_cmd = """
        INSERT INTO quran_answers (surah, ayah, question, ansari_answer, review_result, final_answer)
        VALUES (%s, %s, %s, %s, 'pending', NULL)
        """
        self._execute_query(insert_cmd, (surah, ayah, question, ansari_answer))

    def get_quran_answer(
        self,
        surah: int,
        ayah: int,
        question: str,
    ) -> str | None:
        """Retrieve the stored answer for a given surah, ayah, and question.

        Args:
            surah (int): The surah number.
            ayah (int): The ayah number.
            question (str): The question asked.

        Returns:
            str: The stored answer, or None if not found.

        """
        try:
            select_cmd = """
            SELECT ansari_answer
            FROM quran_answers
            WHERE surah = %s AND ayah = %s AND question = %s
            ORDER BY created_at DESC, id DESC
            LIMIT 1;
            """
            result = self._execute_query(select_cmd, (surah, ayah, question), "one")[0]
            if result:
                return result[0]
            return None
        except Exception as e:
            logger.error(f"Error retrieving Quran answer: {e!s}")
            return None<|MERGE_RESOLUTION|>--- conflicted
+++ resolved
@@ -608,13 +608,8 @@
         """
         try:
             select_cmd = """
-<<<<<<< HEAD
             SELECT role, content, tool_name 
-            FROM messages_whatsapp 
-=======
-            SELECT role, content, function_name
-            FROM messages_whatsapp
->>>>>>> 1881a7f7
+            FROM messages_what
             WHERE thread_id = %s AND user_id_whatsapp = %s
             ORDER BY timestamp;
             """
