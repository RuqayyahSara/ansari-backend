import asyncio
import json
import time
from typing import Generator


from ansari.agents.ansari import Ansari
from ansari.ansari_db import MessageLogger
from ansari.ansari_logger import get_logger
from ansari.config import Settings
from ansari.util.prompt_mgr import PromptMgr
<<<<<<< HEAD
from ansari.util.translation import parse_multilingual_data, translate_texts_parallel
from ansari.util.general_helpers import get_language_from_text
=======
from ansari.util.translation import translate_texts_parallel
>>>>>>> 61d33621

# Set up logging
logger = get_logger(__name__)


class AnsariClaude(Ansari):
    """Claude-based implementation of the Ansari agent."""

    def __init__(self, settings: Settings, message_logger: MessageLogger = None, json_format=False):
        """Initialize the Claude-based Ansari agent.

        Args:
            settings: Application settings
            message_logger: Optional message logger instance
            json_format: Whether to use JSON format for responses
        """
        # Call parent initialization
        super().__init__(settings, message_logger, json_format)

        # Log environment information for debugging
        try:
            import anthropic
            import sys
            import platform

            logger.info(f"Python version: {sys.version}")
            logger.info(f"Platform: {platform.platform()}")
            logger.info(f"Anthropic client version: {anthropic.__version__}")

            # Log API key configuration (safely)
            api_key_status = "Set" if hasattr(settings, "ANTHROPIC_API_KEY") and settings.ANTHROPIC_API_KEY else "Not set"
            logger.info(f"ANTHROPIC_API_KEY status: {api_key_status}")

            # Log model configuration
            logger.info(f"Using model: {settings.ANTHROPIC_MODEL}")
        except Exception as e:
            logger.error(f"Error logging environment info: {str(e)}")

        # Initialize Claude-specific client
        try:
            self.client = anthropic.Anthropic()
            logger.debug("Successfully initialized Anthropic client")
        except Exception as e:
            logger.error(f"Error initializing Anthropic client: {str(e)}")
            raise

        # Convert tool descriptions to Claude format
        self.tools = [self._convert_tool_format(x) for x in self.tools]
        logger.debug(f"Converted {len(self.tools)} tools to Claude format")

        # Initialize empty message history for Claude (no system message)
        self.message_history = []

        # Initialize citation tracking
        self.citations = []

    def validate_message(self, message):
        """Validates message structure for consistency before logging.

        This method ensures that messages have the expected structure based on their role
        and type, which helps maintain consistency between in-memory and database
        representations.

        Args:
            message: The message to validate

        Returns:
            bool: True if the message is valid, False otherwise
        """
        logger.debug(f"Validating message with role: {message.get('role', 'unknown')}")

        if not isinstance(message, dict):
            logger.warning(f"Message must be a dictionary, got {type(message)}")
            return False

        if "role" not in message:
            logger.warning("Message must have a role")
            return False

        if "content" not in message:
            logger.warning(f"Message with role '{message['role']}' must have content")
            return False

        role = message["role"]
        content = message["content"]
        logger.debug(f"Validating {role} message with content type: {type(content)}")

        # Assistant messages should have list content with typed blocks
        if role == "assistant":
            if not isinstance(content, list):
                logger.warning(f"Assistant message content should be a list, got {type(content)}")
                logger.debug(f"Invalid assistant content: {content}")
                return False

            # Check if any block is missing a type
            for i, block in enumerate(content):
                logger.debug(f"Validating assistant content block {i} of type: {type(block)}")

                if not isinstance(block, dict):
                    logger.warning(f"Assistant message content block {i} must be a dict, got {type(block)}")
                    return False

                if "type" not in block:
                    logger.warning(f"Assistant message content block {i} must have a type")
                    logger.debug(f"Invalid block without type: {block}")
                    return False

                # Text blocks must have text
                if block["type"] == "text" and "text" not in block:
                    logger.warning(f"Text block {i} must have text")
                    logger.debug(f"Invalid text block: {block}")
                    return False

                # Tool use blocks must have id, name, and input
                if block["type"] == "tool_use":
                    if "id" not in block:
                        logger.warning(f"Tool use block {i} must have an id")
                        logger.debug(f"Invalid tool use block: {block}")
                        return False
                    if "name" not in block:
                        logger.warning(f"Tool use block {i} must have a name")
                        logger.debug(f"Invalid tool use block: {block}")
                        return False
                    if "input" not in block:
                        logger.warning(f"Tool use block {i} must have input")
                        logger.debug(f"Invalid tool use block: {block}")
                        return False

        # User messages with tool results should have the right structure
        if role == "user" and isinstance(content, list):
            tool_result_blocks = [b for b in content if b.get("type") == "tool_result"]
            logger.debug(f"Found {len(tool_result_blocks)} tool result blocks in user message")

            if tool_result_blocks:
                for i, block in enumerate(tool_result_blocks):
                    if "tool_use_id" not in block:
                        logger.warning(f"Tool result block {i} must have a tool_use_id")
                        logger.debug(f"Invalid tool result block: {block}")
                        return False
                    if "content" not in block:
                        logger.warning(f"Tool result block {i} must have content")
                        logger.debug(f"Invalid tool result block: {block}")
                        return False

        logger.debug(f"Message validation successful for {role} message")
        return True

    def _log_message(self, message):
        """Log a message using the message_logger with complete representation from message_history.

        This ensures that the messages logged to the database match what's in the message_history.
        The database will store this in a flattened format which will be reconstructed during retrieval.
        """
        logger.debug(
            f"_log_message called with message role: {message.get('role')}, "
            f"content type: {type(message.get('content'))}, "
            f"message_history length: {len(self.message_history)}"
        )

        if not self.message_logger:
            logger.warning("No message_logger available, skipping message logging")
            return

        # Validate message structure
        if not self.validate_message(message):
            logger.warning(f"Invalid message structure: {message}")
            return

        logger.info(f"Logging {message}")
        content = message["content"]
        tool_details = []
        ref_list = []
        tool_name = message.get("tool_name", None)

        # Handle different message content formats
        if isinstance(content, list):
            ref_list = [block for block in content if block.get("type") == "document"]
            logger.debug(f"Found {len(ref_list)} document blocks in message")

            # Extract tool details from content for assistant messages
            if message["role"] == "assistant":
                tool_use_blocks = [block for block in content if block.get("type") == "tool_use"]
                logger.debug(f"Found {len(tool_use_blocks)} tool_use blocks in assistant message")
                # If we have tool use blocks, properly extract and format their details
                if tool_use_blocks:
                    tool_name = tool_use_blocks[0].get("name")
                    tool_details = {
                        "id": tool_use_blocks[0].get("id"),
                        "type": "function",
                        "function": {
                            "name": tool_use_blocks[0].get("name"),
                            "arguments": json.dumps(tool_use_blocks[0].get("input", {})),
                        },
                    }
            # Extract tool result details for user messages
            elif message["role"] == "user":
                tool_result_blocks = [block for block in content if block.get("type") == "tool_result"]
                logger.debug(f"Found {len(tool_result_blocks)} tool_result blocks in user message")
                if tool_result_blocks:
                    tool_details = tool_result_blocks

        # Log the message with appropriate structure
        try:
            self.message_logger.log(
                role=message["role"],
                content=content,
                tool_name=tool_name,
                tool_details=tool_details,
                ref_list=ref_list,
            )
            logger.debug(f"Successfully logged message with role: {message['role']}")
        except Exception as e:
            logger.error(f"Error logging message: {str(e)}")
            logger.error(f"Message that failed to log: {message}")

    def replace_message_history(self, message_history: list[dict], use_tool=True, stream=True):
        """
        Replaces the current message history (stored in Ansari) with the given message history,
        and then processes it to generate a response from Ansari.
        """
        # AnsariClaude doesn't use system message, so we don't need to prefix it
        self.message_history = message_history

        for m in self.process_message_history(use_tool, stream):
            if m:
                yield m

    def _convert_tool_format(self, tool):
        """Convert from OpenAI's function calling format to Claude's format.

        OpenAI format:
        {
            "type": "function",
            "function": {
                "name": "get_weather",
                "description": "...",
                "parameters": {
                    "type": "object",
                    "properties": {...},
                    "required": [...]
                }
            }
        }

        Claude format:
        {
            "name": "get_weather",
            "description": "...",
            "input_schema": {
                "type": "object",
                "properties": {...},
                "required": [...]
            }
        }
        """
        return {
            "name": tool["function"]["name"],
            "description": tool["function"]["description"],
            "input_schema": tool["function"]["parameters"],
        }

    def process_tool_call(self, tool_name: str, tool_args: dict, tool_id: str):
        """Process a tool call and return its result as a list."""
        if tool_name not in self.tool_name_to_instance:
            logger.warning(f"Unknown tool name: {tool_name}")
            return ([], [])

        try:
            query = tool_args["query"]  # tool_args is now a dict, not a string

        except KeyError as e:  # Remove JSONDecodeError since we're not parsing JSON
            logger.error(f"Failed to parse tool arguments: {e}")
            logger.error(f"Raw arguments: {tool_args}")
            raise

        tool_instance = self.tool_name_to_instance[tool_name]

        # Get raw results
        results = tool_instance.run(query)

        # Format results in different ways
        tool_result = tool_instance.format_as_tool_result(results)
        reference_list = tool_instance.format_as_ref_list(results)

        if not reference_list:
            return (tool_result, [])

        logger.info(f"Got {len(reference_list)} results from {tool_name}")

        # Return results
        return (tool_result, reference_list)

    def process_one_round(self) -> Generator[str, None, None]:
        """Process one round of conversation.

        Yields:
            Chunks of the response text

        Side effect:
            - Updates the message history with at most one user message and one assistant message
            - Logs these messages once they're complete
        """
        # ======================================================================
        # 1. API REQUEST PREPARATION AND EXECUTION
        # ======================================================================
        prompt_mgr = PromptMgr()
        system_prompt = prompt_mgr.bind("system_msg_claude").render()

        logger.info(f"Sending messages to Claude: {json.dumps(self.message_history, indent=2)}")

        # Create API request parameters
        params = {
            "model": self.settings.ANTHROPIC_MODEL,
            "system": system_prompt,
            "messages": self.message_history,
            "max_tokens": 4096,
            "temperature": 0.0,
            "stream": True,  # Always stream
        }
        params["tools"] = self.tools

        # Log API request parameters (excluding the full message history for brevity)
        logger_params = params.copy()
        logger_params["messages"] = f"[{len(self.message_history)} messages]"
        logger_params["system"] = system_prompt[:100] + "..." if len(system_prompt) > 100 else system_prompt
        logger.info(f"API request parameters: {logger_params}")

        failures = 0
        response = None
        start_time = time.time()

        # Retry loop for API calls
        while not response:
            try:
                logger.debug("Calling Anthropic API...")
                response = self.client.messages.create(**params)
                elapsed = time.time() - start_time
                logger.info(f"API connection established after {elapsed:.2f}s")
            except Exception as e:
                failures += 1
                elapsed = time.time() - start_time
                logger.warning(f"API call failed after {elapsed:.2f}s: {str(e)}")
                logger.error(f"Error type: {type(e).__name__}")

                if hasattr(e, "__dict__"):
                    logger.error(f"Error details: {e.__dict__}")

                if failures >= self.settings.MAX_FAILURES:
                    logger.error("Max retries exceeded")
                    raise

                logger.info("Retrying in 5 seconds...")
                time.sleep(5)
                continue

        # ======================================================================
        # 2. INITIALIZE STATE VARIABLES
        # ======================================================================
        # Variables to accumulate complete messages before adding to history
        assistant_text = ""  # Accumulated assistant response text
        tool_calls = []  # List of complete tool calls
        response_finished = False  # Flag to prevent duplicate processing

        # Variables for processing the streaming response
        current_tool = None  # Current tool being processed
        current_json = ""  # Accumulated JSON for current tool

        logger.info("Processing response chunks")
<<<<<<< HEAD
        logger.debug(f"Starting to process response stream")
=======

        """ Warning: This is probably the most complex code in all of Ansari. 

        This is a finite state machine that processes the response chunks.

        A summary of what the code does is: 
    
        - If it's a content block start and it's a tool call, capture the key parameters of the tool call. 
        - If it's a content block delta that is text, add the text to the assistant's message. 
        - If it's a content block delta that is a citation, add the citation to the citations list and 
         yield a string that represents the citation.
         - If it's tool parameters, accumulate the tool paramters into the current tool.  

        """
        logger.debug("Starting to process response stream")
>>>>>>> 61d33621
        chunk_count = 0
        content_block_count = 0
        message_delta_count = 0

<<<<<<< HEAD
        # ======================================================================
        # 3. PROCESS STREAMING RESPONSE (STATE MACHINE)
        # ======================================================================
        # This is a finite state machine that processes different types of chunks:
        # - content_block_start: Start of a content block (text or tool_use)
        # - content_block_delta: Updates to content (text, citations, tool JSON)
        # - content_block_stop: End of a content block
        # - message_delta: Top-level message updates, including termination
        # - message_stop: Final message termination

=======
>>>>>>> 61d33621
        for chunk in response:
            chunk_count += 1
            logger.debug(f"Processing chunk #{chunk_count} of type: {chunk.type}")

            if chunk.type == "content_block_start":
                content_block_count += 1
                logger.debug(f"Content block #{content_block_count} start: {getattr(chunk.content_block, 'type', 'unknown')}")

                if (
                    hasattr(chunk, "content_block")
                    and hasattr(chunk.content_block, "type")
                    and chunk.content_block.type == "tool_use"
                ):
                    # Start of a tool call
                    logger.info(f"Starting tool call with id: {chunk.content_block.id}, name: {chunk.content_block.name}")
                    current_tool = {
                        "type": "tool_use",
                        "id": chunk.content_block.id,
                        "name": chunk.content_block.name,
                    }
                    logger.debug(f"Starting tool call: {current_tool}")
                else:
                    logger.debug(f"Content block start but not a tool use: {chunk}")

            elif chunk.type == "content_block_delta":
                if hasattr(chunk.delta, "text"):
                    text = chunk.delta.text
                    assistant_text += text
                    logger.debug(f"Adding text delta: '{text[:20]}...' (truncated)")
                    yield text
                elif getattr(chunk.delta, "type", None) == "citations_delta":
                    # Process citation delta
                    citation = chunk.delta.citation
                    self.citations.append(citation)
                    citation_ref = f" [{len(self.citations)}] "
                    assistant_text += citation_ref
                    logger.debug(f"Adding citation reference: {citation_ref}")
                    yield citation_ref
                elif hasattr(chunk.delta, "partial_json"):
                    # Accumulate JSON for tool arguments
                    current_json += chunk.delta.partial_json
                    logger.debug(f"Accumulating JSON for tool, current length: {len(current_json)}")
                else:
                    logger.debug(f"Unhandled content_block_delta: {chunk.delta}")

            elif chunk.type == "content_block_stop":
                logger.debug("Content block stop received")
                if current_tool:
                    try:
                        logger.debug(f"Parsing accumulated JSON for tool: {current_json[:50]}... (truncated)")
                        arguments = json.loads(current_json)
                        logger.debug(f"Tool arguments: {arguments}")
                        current_tool["input"] = arguments
                        tool_calls.append(current_tool)
                        logger.info(f"Added tool call to queue, total: {len(tool_calls)}")

                        # Reset for next tool
                        current_tool = None
                        current_json = ""

                    except Exception as e:
                        error_msg = f"Tool call failed: {str(e)}"
                        logger.error(error_msg)
                        logger.error(f"Failed JSON: {current_json}")
                        raise

            elif chunk.type == "message_delta":
                message_delta_count += 1
                logger.debug(f"Message delta #{message_delta_count} received")

                if hasattr(chunk.delta, "stop_reason"):
                    logger.debug(f"Message delta has stop_reason: {chunk.delta.stop_reason}")
<<<<<<< HEAD
                    # Handle both "end_turn" and "tool_use" stop reasons the same way
                    if chunk.delta.stop_reason in ["end_turn", "tool_use"]:
=======
                    if chunk.delta.stop_reason == "tool_use":
                        if response_finished:
                            logger.warning("Received tool_use stop_reason but response already finished - skipping")
                        else:
                            logger.info("Message delta has stop_reason tool_use - finishing response")
                            # Treat tool_use stop reason as termination just like end_turn
                            citations_text = self._finish_response(assistant_text, tool_calls)
                            response_finished = True
                            if citations_text:
                                yield citations_text
                    elif chunk.delta.stop_reason == "end_turn":
>>>>>>> 61d33621
                        if response_finished:
                            logger.warning(
                                f"Received {chunk.delta.stop_reason} stop_reason but response already finished - skipping"
                            )
                        else:
                            logger.info(f"Message delta has stop_reason {chunk.delta.stop_reason} - finishing response")
                            # The same finishing logic as message_stop will happen here
                            # This handles the production case where message_stop isn't sent
                            citations_text = self._finish_response(assistant_text, tool_calls)
                            response_finished = True
                            if citations_text:
                                yield citations_text
                elif hasattr(chunk.delta, "text"):
                    text = chunk.delta.text
                    assistant_text += text
                    logger.debug(f"Adding message delta text: '{text[:20]}...' (truncated)")
                    yield text
                else:
                    logger.debug(f"Unhandled message_delta: {chunk.delta}")

            elif chunk.type == "message_stop":
                if response_finished:
                    logger.warning("Received message_stop but response already finished - skipping")
                else:
                    logger.info("Message_stop chunk received - finishing response")
                    # Call the extracted method to handle message completion
                    citations_text = self._finish_response(assistant_text, tool_calls)
                    response_finished = True
                    if citations_text:
                        yield citations_text

    def _finish_response(self, assistant_text, tool_calls):
        """Handle the completion of a response, adding citations and processing tool calls.

<<<<<<< HEAD
        This method is called when a message stops, via any of these events:
        - message_stop chunk
        - message_delta with stop_reason 'end_turn'
        - message_delta with stop_reason 'tool_use'
=======
        This method is called when a message stops, either via message_stop or
        when message_delta has stop_reason 'end_turn'.
>>>>>>> 61d33621

        Args:
            assistant_text: The accumulated text from the assistant
            tool_calls: List of tool calls to process

        Returns:
            The citations text that was added, if any, or None
        """
        citations_text = None

        # Add citations list at the end if there were any citations
        if self.citations:
            citations_text = "\n\n**Citations**:\n"
            logger.debug(f"Full Citations: {self.citations}")

            # Process each citation
            for i, citation in enumerate(self.citations, 1):
                cited_text = getattr(citation, "cited_text", "")
                title = getattr(citation, "document_title", "")
                citations_text += f"[{i}] {title}:\n"

<<<<<<< HEAD
                # First, try to parse the citation as a multilingual JSON object
                # This handles cases where Claude cites entire document content (which should be JSON)
                try:
                    # Attempt to parse as JSON
                    multilingual_data = parse_multilingual_data(cited_text)
                    logger.debug(f"Successfully parsed multilingual data: {multilingual_data}")
                    
                    # Extract Arabic and English text
                    arabic_text = multilingual_data.get("ar", "")
                    english_text = multilingual_data.get("en", "")
                    
                    # Add Arabic text if available
                    if arabic_text:
                        citations_text += f" Arabic: {arabic_text}\n\n"
                    
                    # Add English text if available, otherwise translate from Arabic
                    if english_text:
                        citations_text += f" English: {english_text}\n\n"
                    elif arabic_text:
                        english_translation = asyncio.run(translate_texts_parallel([arabic_text], "en", "ar"))[0]
                        citations_text += f" English: {english_translation}\n\n"
                    
                except json.JSONDecodeError:
                    # Handle as plain text (Claude sometimes cites substrings which won't be valid JSON)
                    logger.debug(f"Citation is not valid JSON - treating as plain text: {cited_text[:100]}...")
                    
                    # Try to detect the language and handle accordingly
                    try:
                        # Use the imported function
                        lang = get_language_from_text(cited_text)
                        if lang == "ar":
                            # It's Arabic text
                            arabic_text = cited_text
                            citations_text += f" Arabic: {arabic_text}\n\n"
                            
                            # Translate to English
                            try:
                                english_translation = asyncio.run(translate_texts_parallel([arabic_text], "en", "ar"))[0]
                                citations_text += f" English: {english_translation}\n\n"
                            except Exception as e:
                                logger.error(f"Translation failed: {e}")
                                citations_text += " English: [Translation unavailable]\n\n" 
                        else:
                            # It's likely English or other language - just show as is
                            citations_text += f" Text: {cited_text}\n\n"
                    except Exception as e:
                        # If language detection fails, default to treating as English
                        logger.error(f"Language detection failed: {e}")
                        citations_text += f" Text: {cited_text}\n\n"
                    
                except Exception as e:
                    # Log other errors clearly
                    logger.error(f"Citation processing error: {str(e)}")
                    logger.error(f"Raw citation data: {cited_text}")
                    citations_text += f" Text: {cited_text}\n\n"
=======
                # Since we're now storing only Arabic text in the document data,
                # we can directly use the cited text as Arabic and translate it
                arabic_text = cited_text

                try:
                    # Translate the Arabic text to English
                    english_translation = asyncio.run(translate_texts_parallel([arabic_text], "en", "ar"))[0]

                    # Add both Arabic and English to the citations with extra newlines
                    citations_text += f" Arabic: {arabic_text}\n\n"
                    citations_text += f" English: {english_translation}\n"
                except Exception as e:
                    # If translation fails, log the error and just show the Arabic text
                    logger.error(f"Translation failed: {e}")
                    citations_text += f" Arabic: {arabic_text}\n\n"
                    citations_text += " English: [Translation unavailable]\n"
>>>>>>> 61d33621

        # Add the assistant's message to history
        # This is both the text and the tool use calls.
        content_blocks = []

        # Only include text block if there's non-empty text
        assistant_content = assistant_text.strip()
        
        # If we have citations, append them to the assistant text
        if citations_text:
            # Make sure we have a gap between assistant text and citations
            if assistant_content:
                assistant_content += "\n\n" 
            assistant_content += citations_text
        
        # Add the complete text (assistant text + citations) to content blocks
        if assistant_content:
            content_blocks.append({"type": "text", "text": assistant_content})

        # Always include tool_calls in content blocks if present
        # This ensures the tool use call is saved in the message history
        if tool_calls:
            content_blocks.extend(tool_calls)

        # Create the message content based on whether we have content blocks
        message_content = None
        if content_blocks:
            message_content = content_blocks
        else:
            # If no content blocks, use a single empty text element
            message_content = [{"type": "text", "text": ""}]

        # Create the assistant message for the message history
        # Don't include tool_name in the message sent to Claude API
        assistant_message = {"role": "assistant", "content": message_content}

        logger.debug(f"Adding assistant message to history. Current history length: {len(self.message_history)}")
        logger.debug(f"Assistant message content blocks: {len(message_content)}")

        # Add to message history
        try:
            self.message_history.append(assistant_message)
            logger.debug(f"Successfully added assistant message. New history length: {len(self.message_history)}")
            logger.debug(f"Last message in history role: {self.message_history[-1]['role']}")
        except Exception as e:
            logger.error(f"Failed to append assistant message to history: {str(e)}")
            logger.error(f"assistant_message: {assistant_message}")
            logger.error(f"self.message_history type: {type(self.message_history)}")

        # For logging, create a copy with tool_name for database storage
        if tool_calls:
            logger.debug("Logging assistant message with tool_name")
            log_message = assistant_message.copy()
            log_message["tool_name"] = tool_calls[0]["name"]
            # Log the message with tool_name for database
            self._log_message(log_message)
        else:
            logger.debug("Logging regular assistant message")
            # Log the regular message
            self._log_message(self.message_history[-1])

        # Process any accumulated tool calls
        # Note: We only create a user message if there were tool calls?
        if tool_calls:
            logger.debug(f"Processing {len(tool_calls)} accumulated tool calls")
            for tc in tool_calls:
                try:
                    # Process the tool call
                    (tool_result, reference_list) = self.process_tool_call(tc["name"], tc["input"], tc["id"])

                    logger.info(f"Reference list: {json.dumps(reference_list, indent=2)}")

                    # Check what type of data we're dealing with
                    document_blocks = []
                    logger.debug(f"Reference list type: {type(reference_list)}")
                    if reference_list and len(reference_list) > 0:
                        logger.debug(f"First reference item type: {type(reference_list[0])}")

                    # All references are now dictionaries, so we can directly use them
                    document_blocks = reference_list

                    # Store the tool call details in the assistant message for proper reconstruction
                    # This ensures the database has the tool_use data needed for replay
                    # We'll use these values directly when needed

                    # Add tool result and document blocks in the same message
                    self.message_history.append(
                        {
                            "role": "user",
                            "content": [
                                {
                                    "type": "tool_result",
                                    "tool_use_id": tc["id"],
                                    "content": "Please see the references below.",
                                }
                            ]
                            + document_blocks,
                        }
                    )
                    # Log the tool result message with tool details to ensure proper saving
                    self._log_message(self.message_history[-1])

                except Exception as e:
                    logger.error(f"Error processing tool call: {str(e)}")
                    # Add error as tool result
                    self.message_history.append(
                        {
                            "role": "user",
                            "content": [
                                {
                                    "type": "tool_result",
                                    "tool_use_id": tc["id"],
                                    "content": [{"type": "text", "text": str(e)}],
                                }
                            ],
                        }
                    )
                    # Log the error message
                    self._log_message(self.message_history[-1])

        return citations_text

    def process_message_history(self, use_tool=True, stream=True):
        """
        This is the main loop that processes the message history.
        It yields from the process_one_round method until the last message is an assistant message.
        The assumption coming in to this is that it ends with a user message.
        """
        logger.info("Starting process_message_history")
        logger.debug(f"Initial message history length: {len(self.message_history)}")

        if len(self.message_history) > 0:
            logger.debug(f"Last message role: {self.message_history[-1]['role']}")
            last_role = self.message_history[-1]["role"]
            if last_role == "assistant":
                logger.info("Message history already ends with assistant message, no processing needed")

        count = 0
        # Store the previous state of the entire message history for simple comparison
        prev_history_json = json.dumps(self.message_history)

        # Track tool_use_ids to ensure tool_result blocks have matching tool_use blocks
        tool_use_ids = set()

        # First pass: collect all tool_use IDs
        for msg in self.message_history:
            if msg.get("role") == "assistant" and isinstance(msg.get("content"), list):
                for block in msg["content"]:
                    if isinstance(block, dict) and block.get("type") == "tool_use" and "id" in block:
                        tool_use_ids.add(block["id"])
                        logger.debug(f"Found tool_use block with ID: {block['id']}")

        logger.debug(f"Found tool_use_ids: {tool_use_ids}")

        # Second pass: ensure all messages have proper format for the API
        for i in range(len(self.message_history)):
            msg = self.message_history[i]

            # All assistant messages must use the block format
            if msg.get("role") == "assistant":
                if isinstance(msg.get("content"), str):
                    # Convert string to text block
                    self.message_history[i]["content"] = [{"type": "text", "text": msg["content"]}]
                elif isinstance(msg.get("content"), list):
                    # Check if content is already in correct format with blocks having "type" field
                    has_valid_blocks = all(isinstance(item, dict) and "type" in item for item in msg["content"])
                    if not has_valid_blocks:
                        # If not blocks, convert the whole list to a text block
                        logger.warning(f"Fixing assistant message with improper content format: {msg['content']}")
                        self.message_history[i]["content"] = [{"type": "text", "text": str(msg["content"])}]
                else:
                    # Convert any other content type to text block
                    self.message_history[i]["content"] = [{"type": "text", "text": str(msg["content"])}]

            # User messages with tool_result need to have matching tool_use blocks
            elif msg.get("role") == "user" and isinstance(msg.get("content"), list):
                fixed_content = []
                has_invalid_tool_result = False

                for block in msg["content"]:
                    # Check if this is a tool_result block
                    is_tool_result = isinstance(block, dict) and (block.get("type") == "tool_result" or "tool_use_id" in block)

                    if is_tool_result:
                        # Ensure it has type field
                        if "type" not in block:
                            block["type"] = "tool_result"
                            logger.warning("Added missing 'type': 'tool_result' to block")

                        # Check if the tool_use_id exists in our collected IDs
                        if "tool_use_id" in block and block["tool_use_id"] not in tool_use_ids:
                            has_invalid_tool_result = True
                            logger.warning(f"Found tool_result with ID {block['tool_use_id']} but no matching tool_use block")
                            # Skip this block - it has no matching tool_use
                            continue

                    # Keep this block
                    fixed_content.append(block)

                # If we had to remove invalid tool_result blocks and now have an empty list,
                # replace with a simple text message
                if has_invalid_tool_result:
                    if not fixed_content:
                        self.message_history[i]["content"] = "Tool result (missing matching tool_use)"
                    else:
                        self.message_history[i]["content"] = fixed_content

        # Check if the last message is a user message and needs to be logged.
        # This check avoids double-logging the user message which is already logged in the parent Ansari.process_input method
        if len(self.message_history) > 0 and self.message_history[-1]["role"] == "user":
            # Check if this message was logged by parent class by inspecting if it exists in the logger
            should_log = True
            if self.message_logger and hasattr(self.message_logger, "messages"):
                # If the last logged message in the logger matches the last message in history, don't log it again
                if (
                    len(self.message_logger.messages) > 0
                    and self.message_logger.messages[-1]["role"] == "user"
                    and self.message_logger.messages[-1]["content"] == self.message_history[-1]["content"]
                ):
                    should_log = False

            if should_log:
                # Log the message if needed
                self._log_message(self.message_history[-1])

        logger.debug(f"Starting message processing loop with history length: {len(self.message_history)}")
        if len(self.message_history) > 0:
            logger.debug(f"Last message role before loop: {self.message_history[-1]['role']}")
        else:
            logger.warning("Message history is empty before processing loop")

<<<<<<< HEAD
        # Add a max_iterations limit to prevent infinite loops
        max_iterations = 10  # Reasonable upper limit based on expected conversation flow
        while len(self.message_history) > 0 and self.message_history[-1]["role"] != "assistant" and count < max_iterations:
=======
        while len(self.message_history) > 0 and self.message_history[-1]["role"] != "assistant":
>>>>>>> 61d33621
            logger.info(f"Processing message iteration: {count}")
            logger.debug("Current message history:\n" + "-" * 60)
            for i, msg in enumerate(self.message_history):
                logger.debug(f"Message {i}:\n{json.dumps(msg, indent=2)}")
            logger.debug("-" * 60)

            # This is pretty complicated so leaving a comment.
            # We want to yield from so that we can send the sequence through the input
            # Also use tools only if we haven't tried too many times (failure)
            #  and if the last message was not from the tool (success!)
            logger.debug("Calling process_one_round()")

            try:
                yield from self.process_one_round()
                logger.debug(f"After process_one_round(), message history length: {len(self.message_history)}")
                
                # Simple check - compare entire message history with previous state
                current_history_json = json.dumps(self.message_history)
                
                # Check if message_history is identical to previous iteration
                if current_history_json == prev_history_json:
                    logger.warning("Message history hasn't changed since last iteration - loop detected!")
                    
                    # Add a text-only message indicating the loop
                    self.message_history.append({
                        "role": "assistant", 
                        "content": [{"type": "text", "text": "I got stuck in a loop. Let me try again or please rephrase your question."}]
                    })
                    # Log this message
                    self._log_message(self.message_history[-1])
                    # Break out of the loop
                    break
                
                # Update previous state for next iteration comparison
                prev_history_json = current_history_json
                
                if len(self.message_history) > 0:
                    logger.debug(f"Last message role after process_one_round: {self.message_history[-1]['role']}")
                else:
                    logger.warning("Message history is empty after process_one_round!")
            except Exception as e:
                logger.error(f"Error in process_one_round: {str(e)}")
                # Don't raise - log and continue to avoid breaking the loop

            count += 1
            logger.debug(f"Completed iteration {count} of message processing")

        # Log the final state after processing completes
        logger.info(f"Finished process_message_history after {count} iterations")
        logger.debug(f"Final message history length: {len(self.message_history)}")

<<<<<<< HEAD
        # Check if we hit the iteration limit
        if count >= max_iterations:
            logger.warning(f"Hit max iterations limit ({max_iterations}). Check for processing issues.")

=======
>>>>>>> 61d33621
        if len(self.message_history) > 0:
            logger.info(f"Final message role: {self.message_history[-1]['role']}")
            if self.message_history[-1]["role"] != "assistant":
                logger.warning("Processing completed but final message is not from assistant!")
        else:
            logger.warning("Processing completed but message history is empty!")<|MERGE_RESOLUTION|>--- conflicted
+++ resolved
@@ -9,12 +9,8 @@
 from ansari.ansari_logger import get_logger
 from ansari.config import Settings
 from ansari.util.prompt_mgr import PromptMgr
-<<<<<<< HEAD
 from ansari.util.translation import parse_multilingual_data, translate_texts_parallel
 from ansari.util.general_helpers import get_language_from_text
-=======
-from ansari.util.translation import translate_texts_parallel
->>>>>>> 61d33621
 
 # Set up logging
 logger = get_logger(__name__)
@@ -383,9 +379,6 @@
         current_json = ""  # Accumulated JSON for current tool
 
         logger.info("Processing response chunks")
-<<<<<<< HEAD
-        logger.debug(f"Starting to process response stream")
-=======
 
         """ Warning: This is probably the most complex code in all of Ansari. 
 
@@ -401,12 +394,10 @@
 
         """
         logger.debug("Starting to process response stream")
->>>>>>> 61d33621
         chunk_count = 0
         content_block_count = 0
         message_delta_count = 0
 
-<<<<<<< HEAD
         # ======================================================================
         # 3. PROCESS STREAMING RESPONSE (STATE MACHINE)
         # ======================================================================
@@ -416,9 +407,6 @@
         # - content_block_stop: End of a content block
         # - message_delta: Top-level message updates, including termination
         # - message_stop: Final message termination
-
-=======
->>>>>>> 61d33621
         for chunk in response:
             chunk_count += 1
             logger.debug(f"Processing chunk #{chunk_count} of type: {chunk.type}")
@@ -491,22 +479,8 @@
 
                 if hasattr(chunk.delta, "stop_reason"):
                     logger.debug(f"Message delta has stop_reason: {chunk.delta.stop_reason}")
-<<<<<<< HEAD
                     # Handle both "end_turn" and "tool_use" stop reasons the same way
                     if chunk.delta.stop_reason in ["end_turn", "tool_use"]:
-=======
-                    if chunk.delta.stop_reason == "tool_use":
-                        if response_finished:
-                            logger.warning("Received tool_use stop_reason but response already finished - skipping")
-                        else:
-                            logger.info("Message delta has stop_reason tool_use - finishing response")
-                            # Treat tool_use stop reason as termination just like end_turn
-                            citations_text = self._finish_response(assistant_text, tool_calls)
-                            response_finished = True
-                            if citations_text:
-                                yield citations_text
-                    elif chunk.delta.stop_reason == "end_turn":
->>>>>>> 61d33621
                         if response_finished:
                             logger.warning(
                                 f"Received {chunk.delta.stop_reason} stop_reason but response already finished - skipping"
@@ -541,15 +515,10 @@
     def _finish_response(self, assistant_text, tool_calls):
         """Handle the completion of a response, adding citations and processing tool calls.
 
-<<<<<<< HEAD
         This method is called when a message stops, via any of these events:
         - message_stop chunk
         - message_delta with stop_reason 'end_turn'
         - message_delta with stop_reason 'tool_use'
-=======
-        This method is called when a message stops, either via message_stop or
-        when message_delta has stop_reason 'end_turn'.
->>>>>>> 61d33621
 
         Args:
             assistant_text: The accumulated text from the assistant
@@ -571,7 +540,6 @@
                 title = getattr(citation, "document_title", "")
                 citations_text += f"[{i}] {title}:\n"
 
-<<<<<<< HEAD
                 # First, try to parse the citation as a multilingual JSON object
                 # This handles cases where Claude cites entire document content (which should be JSON)
                 try:
@@ -627,24 +595,6 @@
                     logger.error(f"Citation processing error: {str(e)}")
                     logger.error(f"Raw citation data: {cited_text}")
                     citations_text += f" Text: {cited_text}\n\n"
-=======
-                # Since we're now storing only Arabic text in the document data,
-                # we can directly use the cited text as Arabic and translate it
-                arabic_text = cited_text
-
-                try:
-                    # Translate the Arabic text to English
-                    english_translation = asyncio.run(translate_texts_parallel([arabic_text], "en", "ar"))[0]
-
-                    # Add both Arabic and English to the citations with extra newlines
-                    citations_text += f" Arabic: {arabic_text}\n\n"
-                    citations_text += f" English: {english_translation}\n"
-                except Exception as e:
-                    # If translation fails, log the error and just show the Arabic text
-                    logger.error(f"Translation failed: {e}")
-                    citations_text += f" Arabic: {arabic_text}\n\n"
-                    citations_text += " English: [Translation unavailable]\n"
->>>>>>> 61d33621
 
         # Add the assistant's message to history
         # This is both the text and the tool use calls.
@@ -876,13 +826,9 @@
         else:
             logger.warning("Message history is empty before processing loop")
 
-<<<<<<< HEAD
         # Add a max_iterations limit to prevent infinite loops
         max_iterations = 10  # Reasonable upper limit based on expected conversation flow
         while len(self.message_history) > 0 and self.message_history[-1]["role"] != "assistant" and count < max_iterations:
-=======
-        while len(self.message_history) > 0 and self.message_history[-1]["role"] != "assistant":
->>>>>>> 61d33621
             logger.info(f"Processing message iteration: {count}")
             logger.debug("Current message history:\n" + "-" * 60)
             for i, msg in enumerate(self.message_history):
@@ -934,13 +880,10 @@
         logger.info(f"Finished process_message_history after {count} iterations")
         logger.debug(f"Final message history length: {len(self.message_history)}")
 
-<<<<<<< HEAD
         # Check if we hit the iteration limit
         if count >= max_iterations:
             logger.warning(f"Hit max iterations limit ({max_iterations}). Check for processing issues.")
 
-=======
->>>>>>> 61d33621
         if len(self.message_history) > 0:
             logger.info(f"Final message role: {self.message_history[-1]['role']}")
             if self.message_history[-1]["role"] != "assistant":
